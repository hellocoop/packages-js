--- conflicted
+++ resolved
@@ -4,21 +4,14 @@
   "description": "Monorepo package management",
   "workspaces": [
     "client",
-<<<<<<< HEAD
-    "types",
-    "react",
-    "svelte",
-    "vue",
-    "svelte-test",
-    "vue-test"
-=======
     "core",
     "express",
     "nextjs",
     "quickstart",
     "react",
-    "types"
->>>>>>> 26474b71
+    "types",
+    "svelte",
+    "vue"
   ],
   "repository": {
     "type": "git",
@@ -48,12 +41,7 @@
   "homepage": "https://github.com/hellocoop/packages#readme",
   "license": "MIT",
   "dependencies": {
-<<<<<<< HEAD
-    "@hellocoop/vue": "^1.0.0",
-    "npm-run-all": "^4.1.5"
-=======
     "npm-run-all": "^4.1.5",
     "rimraf": "^5.0.5"
->>>>>>> 26474b71
   }
 }