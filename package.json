--- conflicted
+++ resolved
@@ -11,15 +11,11 @@
     "nextjs",
     "quickstart",
     "react",
-<<<<<<< HEAD
+    "router",
+    "identifier",
     "types",
     "svelte",
     "vue"
-=======
-    "router",
-    "identifier",
-    "types"
->>>>>>> 15441e2c
   ],
   "repository": {
     "type": "git",
