{
  "name": "packages",
  "version": "0.2.0",
  "description": "Monorepo JS package management",
  "workspaces": [
    "api",
    "constants",
    "express",
    "fastify",
    "helper-browser",
    "helper-server",
    "identifier",
    "nextjs",
    "quickstart",
    "react",
<<<<<<< HEAD
    "router",
    "identifier",
    "types",
    "svelte",
    "vue"
=======
    "types"
>>>>>>> 582f58f5
  ],
  "repository": {
    "type": "git",
    "url": "git+https://github.com/hellocoop/packages.git"
  },
  "scripts": {
    "clean": "rimraf helper-browser/node_modules helper-servr/node_modules express/node_modules nextjs/node_modules quickstart/node_modules react/node_modules types/node_modules constants/node_modules",
    "build": "npm run clean && npm run build --workspaces",
    "patch-sample": "npm run build && cp -r quickstart ../hello-nextjs-sample/node_modules/@hellocoop/ && cp -r nextjs ../hello-nextjs-sample/node_modules/@hellocoop/ && cp -r react ../hello-nextjs-sample/node_modules/@hellocoop/ && cp -r core ../hello-nextjs-sample/node_modules/@hellocoop/ && cp -r types ../hello-nextjs-sample/node_modules/@hellocoop/ && rm -rf ../hello-nextjs-sample/.next",
    "watch:client": "npm run watch --workspace client",
    "watch:core": "npm run watch --workspace core",
    "watch:express": "npm run watch --workspace express",
    "watch:nextjs": "npm run watch --workspace nextjs",
    "watch:react": "npm run watch --workspace react",
    "watch:types": "npm run watch --workspace types",
    "watch": "npm-run-all -p watch:*"
  },
  "author": {
    "name": "Hello Identity Co-op",
    "email": "contact@hello.coop",
    "url": "https://hello.coop"
  },
  "bugs": {
    "url": "https://github.com/hellocoop/packages/issues"
  },
  "homepage": "https://github.com/hellocoop/packages#readme",
  "license": "MIT",
  "dependencies": {
    "chai": "^5.1.1",
    "esm": "^3.2.25",
    "mocha": "^10.6.0",
    "npm-run-all": "^4.1.5",
    "rimraf": "^5.0.5"
  },
  "devDependencies": {
    "wait-on": "^8.0.1"
  }
}<|MERGE_RESOLUTION|>--- conflicted
+++ resolved
@@ -13,15 +13,11 @@
     "nextjs",
     "quickstart",
     "react",
-<<<<<<< HEAD
     "router",
     "identifier",
     "types",
     "svelte",
     "vue"
-=======
-    "types"
->>>>>>> 582f58f5
   ],
   "repository": {
     "type": "git",
